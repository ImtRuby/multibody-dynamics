!=====================================================================!
! Main Program for testing the integrators on different test problems
!=====================================================================!
#include "scalar.fpp"
program main

  ! Import Integrators
  use runge_kutta_integrator        , only : DIRK
  use bdf_integrator                , only : BDF
  
  ! Import Physics
!!$  use rigid_body_class              , only : rigid_body
!!$  use multibody_dynamics_class      , only : multibody_dynamics
  use spring_mass_damper_class      , only : smd1, smd2
!!$  use vanderpol_class               , only : vanderpol
  use aero_elastic_oscillator_class , only : aero_elastic_oscillator

  ! Import functions for derivative calculation
  use smd_functions_class           , only : kinetic_energy
  use oscillator_functions_class  , only : pitch

  implicit none

  ! Declare Integrators
  type(DIRK)                            :: dirkobj    ! DIRK Integrator object
  type(BDF)                             :: bdfobj     ! BDF Integrator object
  
  ! Declare Physics for testing
  type(smd1)                   , target :: smd1obj    ! Spring-mass-damper test ODE (1 var)
  type(smd2)                   , target :: smd2obj    ! Spring-mass-damper test ODE (2 var)
!!$  type(vanderpol)              , target :: vpl        ! Vanderpol equation (2 var)
!!$  type(multibody_dynamics)     , target :: freefall   ! Rigid body dynamics system (12 vars)
  type(aero_elastic_oscillator), target :: oscillator ! Aeroelastic oscillator (2 vars)

  ! Declare functions that are used
  type(kinetic_energy)         , target :: KE
  type(pitch)         , target :: pitch1

  ! Design variable array
  type(scalar), dimension(:), allocatable :: x, dfdx, dfdxtmp
  type(scalar)                            :: fval, ftmp
  real(dp) :: dh = 1.0d-8

  !-------------------------------------------------------------------!
  !                 Spring Mass Damper system                         !
  !-------------------------------------------------------------------!
  
  allocate(X(3), dfdx(3), dfdxtmp(3))
  dfdx=0.0d0
  dfdxtmp =0.0d0

  x(1) = 2.50d0    ! mass
  x(2) = 0.20d0    ! damping coeff
  x(3) = 5.00d0    ! stiffness coef
  
  ! Initialize the system
  call smd1obj % initialize(num_state_vars = 1, num_design_vars = 3)

<<<<<<< HEAD
  bdfobj = BDF(system = smd1obj, tfinal = 10000.0d-3, h=1.0d-3, max_bdf_order = 1)
=======
  bdfobj = BDF(system = smd1obj, tfinal = 1.0d-3, h=1.0d-3, max_bdf_order = 1)
>>>>>>> 3f9ff678

  call bdfobj % evalFuncGrad(num_func=1, func = KE,  num_dv = 3, x = x, &
       & fvals = fval, dfdx= dfdx)

  call bdfobj % writeSolution()
 
  call bdfobj % evalFDFuncGrad(num_func=1, func = KE,  num_dv = 3, x = x, &
       & fvals = fval, dfdx= dfdxtmp, dh=dh)
  
  call bdfobj % finalize()

  print*, "fval         =", fval
  print*, "Adjoint dfdx =", dfdx
  print*, "FD      dfdx =", dfdxtmp
  print *, "Error       =", abs(dfdxtmp-dfdx)

  ! Finalize the system
  call smd1obj % finalize()

<<<<<<< HEAD
stop

  dfdx = 0.0d0
=======
  dfdx    = 0.0d0
>>>>>>> 3f9ff678
  dfdxtmp = 0.0d0
  
  ! Initialize the system
  call smd1obj % initialize(num_state_vars = 1, num_design_vars = 3)

<<<<<<< HEAD
  dirkobj = DIRK(system = smd1obj, tfinal = 1.0d-3, h=1.0d-3, num_stages=3) 
  
=======
  dirkobj = DIRK(system = smd1obj, tfinal = 1.0d-3, h=1.0d-3, num_stages=1) 

  call dirkobj % testAdjoint( num_func = 1, func = KE, num_dv = 3, x = x,dfdx= dfdx)
  print *, "dfdx  =", dfdx

  call dirkobj % evalFDFuncGrad(num_func=1, func = KE, num_dv = 3, x = x, &
       & fvals = fval, dfdx= dfdxtmp, dh=dh)

  print*, "fval         =", fval
  print*, "Adjoint dfdx =", dfdx
  print*, "FD      dfdx =", dfdxtmp
  print*, "Error        =", abs(dfdxtmp-dfdx)

  stop

>>>>>>> 3f9ff678
  call dirkobj % evalFuncGrad(num_func=1, func = KE, num_dv = 3, x = x, &
       & fvals = fval, dfdx= dfdx)
  
  call dirkobj % writeSolution("dirksol.dat")

  call dirkobj % evalFDFuncGrad(num_func=1, func = KE, num_dv = 3, x = x, &
       & fvals = fval, dfdx= dfdxtmp, dh=dh)

  call dirkobj % finalize()  

  print*, "fval         =", fval
  print*, "Adjoint dfdx =", dfdx
  print*, "FD      dfdx =", dfdxtmp
  print*, "Error        =", abs(dfdxtmp-dfdx)

  ! Finalize the system
  call smd1obj % finalize()

  deallocate(X, dfdx, dfdxtmp)
  stop
  !===================================================================!
  !  Aeroelastic Oscillator
  !===================================================================!
  
  allocate(X(2), dfdx(2), dfdxtmp(2))

  dfdx    = 0.0d0
  dfdxtmp = 0.0d0

  x(1) = 9.0d0  ! dynamic pressure
  x(2) = 20.0d0 ! nonlinear stiffness coeff
  
  ! Initialize the system
  call oscillator % initialize(num_state_vars = 2, num_design_vars = 3)
  
  bdfobj = BDF(system = oscillator, tfinal = 1.0d0, h=1.0d-3, max_bdf_order = 3) 

  call bdfobj % evalFuncGrad(num_func=1, func = pitch1,  num_dv = 2, x = x, &
       & fvals = fval, dfdx= dfdx)
  
!  call bdfobj % integrate()
  call bdfobj % writeSolution()
  
  call bdfobj % evalFDFuncGrad(num_func=1, func = pitch1,  num_dv = 2, x = x, &
       & fvals = fval, dfdx= dfdxtmp, dh=1.0d-6)

  call bdfobj % finalize()

  print*, "fval         =", fval
  print*, "Adjoint dfdx =", dfdx
  print*, "FD      dfdx =", dfdxtmp
  print*, "Error        =", abs(dfdxtmp-dfdx)

  ! Finalize the system
  call oscillator % finalize()

  dfdx = 0.0d0
  dfdxtmp = 0.0d0
  
  ! Initialize the system
  call oscillator % initialize(num_state_vars = 2, num_design_vars = 1)
  
  dirkobj = DIRK(system = oscillator, tfinal = 1.d0, h=1.0d-3, num_stages=3) 
  
  call dirkobj % evalFuncGrad(num_func = 1, func = pitch1, num_dv = 2, x = x, &
       & fvals = fval, dfdx= dfdx)
  
  call dirkobj % writeSolution("dirksol.dat")

  call dirkobj % evalFDFuncGrad(num_func=1, func = pitch1, num_dv = 2, x = x, &
       & fvals = fval, dfdx= dfdxtmp, dh=dh)

  call dirkobj % finalize()  

  print *, "fval         =", fval
  print *, "Adjoint dfdx =", dfdx
  print *, "FD      dfdx =", dfdxtmp
  print *, "Error        =", abs(dfdxtmp-dfdx)

  ! Finalize the system
  call oscillator % finalize()

  deallocate(X, dfdx, dfdxtmp)

end program<|MERGE_RESOLUTION|>--- conflicted
+++ resolved
@@ -56,11 +56,7 @@
   ! Initialize the system
   call smd1obj % initialize(num_state_vars = 1, num_design_vars = 3)
 
-<<<<<<< HEAD
-  bdfobj = BDF(system = smd1obj, tfinal = 10000.0d-3, h=1.0d-3, max_bdf_order = 1)
-=======
   bdfobj = BDF(system = smd1obj, tfinal = 1.0d-3, h=1.0d-3, max_bdf_order = 1)
->>>>>>> 3f9ff678
 
   call bdfobj % evalFuncGrad(num_func=1, func = KE,  num_dv = 3, x = x, &
        & fvals = fval, dfdx= dfdx)
@@ -80,22 +76,12 @@
   ! Finalize the system
   call smd1obj % finalize()
 
-<<<<<<< HEAD
-stop
-
-  dfdx = 0.0d0
-=======
   dfdx    = 0.0d0
->>>>>>> 3f9ff678
   dfdxtmp = 0.0d0
   
   ! Initialize the system
   call smd1obj % initialize(num_state_vars = 1, num_design_vars = 3)
 
-<<<<<<< HEAD
-  dirkobj = DIRK(system = smd1obj, tfinal = 1.0d-3, h=1.0d-3, num_stages=3) 
-  
-=======
   dirkobj = DIRK(system = smd1obj, tfinal = 1.0d-3, h=1.0d-3, num_stages=1) 
 
   call dirkobj % testAdjoint( num_func = 1, func = KE, num_dv = 3, x = x,dfdx= dfdx)
@@ -111,7 +97,6 @@
 
   stop
 
->>>>>>> 3f9ff678
   call dirkobj % evalFuncGrad(num_func=1, func = KE, num_dv = 3, x = x, &
        & fvals = fval, dfdx= dfdx)
   
